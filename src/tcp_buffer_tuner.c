--- conflicted
+++ resolved
@@ -170,11 +170,7 @@
 	int id;
 
 	/* netns cookie not supported; ignore */
-<<<<<<< HEAD
-	if (event->netns_cookie < 0)
-=======
-	if (event->netns_id < 0)
->>>>>>> de68c321
+	if (event->netns_cookie == (unsigned long)-1)
 		return;
 
 	id = event->update[0].id;
